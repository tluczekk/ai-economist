--- conflicted
+++ resolved
@@ -31,11 +31,7 @@
 
 ## Simulation Card: Ethics Review and Intended Use
 
-<<<<<<< HEAD
-Please see our [Simulation Card](https://www.github.com/salesforce/ai-economist/blob/master/Simulation_Card_Foundation_Economic_Simulation_Framework.pdf) for a review of the intended use and ethical review of our framework.
-=======
 Please see our [Simulation Card](https://github.com/salesforce/ai-economist/blob/master/Simulation_Card_Foundation_Economic_Simulation_Framework.pdf) for a review of the intended use and ethical review of our framework.
->>>>>>> 323a3bb5
 
 ## Join us on Slack
 
